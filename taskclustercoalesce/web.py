--- conflicted
+++ resolved
@@ -17,32 +17,24 @@
     app.wsgi_app = ProxyFix(app.wsgi_app)
     SSLify(app, age=300, permanent=True)
 
-<<<<<<< HEAD
 
 def load_config(app):
+    # Set basic defaults
+    app.config.update(dict(
+        REDIS_URL="redis://localhost:6379",
+        PREFIX="coalesce.v1.",
+        DEBUG=False))
+
     # Valid environment types are Production, Testing, Development (Default)
     environment_type = os.getenv('ENVIRONMENT_TYPE', 'Development')
     app.logger.info('ENVIRONMENT_TYPE set to {0}'.format(environment_type))
     app.config.from_object('config.config.{0}'.format(environment_type))
+
+    # Override with environment vars if they exist
+    app.config.from_envvar('REDIS_URL', silent=True)
+    app.config.from_envvar('PREFIX', silent=True)
+    app.config.from_envvar('DEBUG', silent=True)
     return app
-
-app = load_config(app)
-
-
-pf = "coalesce.v1."
-=======
-app.config.update(dict(
-    REDIS_URL="redis://localhost:6379",
-    PREFIX="coalesce.v1.",
-    DEBUG=False
-))
-app.config.from_envvar('REDIS_URL', silent=True)
-app.config.from_envvar('PREFIX', silent=True)
-app.config.from_envvar('DEBUG', silent=True)
-
-app.logger.addHandler(logging.StreamHandler(sys.stdout))
-lvl = logging.DEBUG if app.config['DEBUG'] == 'True' else logging.INFO
-app.logger.setLevel(lvl)
 
 
 def connect_redis(app):
@@ -53,15 +45,20 @@
                             decode_responses=True)
     return app
 
->>>>>>> 967c8ee9
 
 def set_prefix(app):
     app.prefix = app.config['PREFIX']
     return app
 
+
 # Setup application
+app = load_config(app)
 app = connect_redis(app)
 app = set_prefix(app)
+
+app.logger.addHandler(logging.StreamHandler(sys.stdout))
+lvl = logging.DEBUG if app.config['DEBUG'] == 'True' else logging.INFO
+app.logger.setLevel(lvl)
 
 
 @app.route('/')
@@ -107,10 +104,10 @@
     """
     GET: returns a list of ordered taskIds associated with the key provided
     """
-<<<<<<< HEAD
-    pf_key = pf + 'lists.' + key
-    empty_resp = jsonify(**{'supersedes': []})
-    coalesced_list = rds.lrange(pf_key, start=0, end=-1)
+
+    prefix_key = app.prefix + 'lists.' + key
+    empty_resp = jsonify({'supersedes': []})
+    coalesced_list = app.redis.lrange(prefix_key, 0, -1)
 
     # Return empty resp if list is empty
     if len(coalesced_list) == 0:
@@ -126,31 +123,29 @@
         return empty_resp
 
     # Return empty resp if either age or size threshold are not defined
-    if not threshold_age or not threshold_size:
+    if threshold_age == None or threshold_size == None:
         app.logger.warning(
             "Key '{0}' is missing one or more threshold settings".format(key))
         return empty_resp
 
     # Return empty resp if taskid list is
     # less than or equal to the size threshold
-    if len(coalasce_lists) <= threshold_size:
+    if len(coalesced_list) <= threshold_size:
+        app.logger.warning("failed size test")
         return empty_resp
 
     # Get age of oldest taskid in the list
-    oldest_task_age = rds.get(pf + coalesced_list[-1] + '.timestamp')
+    oldest_task_age = app.redis.get(app.prefix +
+                                    coalesced_list[-1] + '.timestamp')
 
     # Return empty resp if age of the oldest taskid in list is
     # less than or equal to the age threshold
-    if (time.time() - oldest_task_age) <= threshold_age:
+    if (time.time() - float(oldest_task_age)) <= threshold_age:
+        app.logger.warning("Failed age test")
         return empty_resp
 
     # Thresholds have been exceeded. Return list for coalescing
-    return jsonify(**{'supersedes': coalesced_list})
-=======
-    prefix_key = app.prefix + 'lists.' + key
-    coalesced_list = app.redis.lrange(prefix_key, 0, -1)
     return jsonify({'supersedes': coalesced_list})
->>>>>>> 967c8ee9
 
 
 @app.route('/v1/threshold/<key>')
@@ -163,7 +158,7 @@
         # Age and/or size return None is unset but key exists
         age = app.config['THRESHOLDS'][key].get('age')
         size = app.config['THRESHOLDS'][key].get('size')
-        return jsonify(**{key: {'age': age, 'size': size}})
+        return jsonify({key: {'age': age, 'size': size}})
     return action_response('get_theshold', False, 404)
 
 
@@ -178,7 +173,7 @@
 
 def action_response(action, success=True, status_code=200):
     """ Returns a stock json response """
-    resp = jsonify(**{'action': action, 'success': success})
+    resp = jsonify({'action': action, 'success': success})
     resp.status_code = status_code
     return resp
 
